#!/usr/bin/env python3
import argparse
import asyncio
from json import JSONDecodeError
import sqlite3
from dataclasses import dataclass
from datetime import datetime, UTC, timedelta
<<<<<<< HEAD
from subprocess import check_output
from typing import Optional

import aiohttp
from aiohttp import ClientSession, ClientTimeout
from aiohttp.http import SERVER_SOFTWARE
=======
from itertools import batched
from enum import StrEnum, auto
from typing import Optional

from aiohttp import (
    ClientConnectionError,
    ClientConnectorError,
    ClientResponseError,
    ClientSession,
    ClientTimeout,
    ServerDisconnectedError,
)
from aiohttp.client_exceptions import (
    ClientConnectorDNSError,
    ClientConnectorCertificateError,
)
>>>>>>> c6201e72
from aiohttp_client_cache import CachedSession, SQLiteBackend
from tabulate import tabulate


class FetchError(StrEnum):
    DNS = auto()
    CERTIFICATE = auto()
    TIMEOUT = auto()
    REDIRECT = auto()
    OTHER = auto()
    UNSPECIFIED = auto()


class Instance:
    checks = list[dict[str, str]]
    pass


EXAMPLE_CHECKS = [
    {
        "checked_at": datetime.now(tz=UTC),
        "success": True,
        "software": "pixelfed",
        "version": "0.12.5",
    },
    {
        "checked_at": datetime.now(tz=UTC),
        "success": False,
        "error_type": FetchError.DNS,
        "error": "Yada yada",
    },
]


try:
    VERSION = check_output("git", "rev-parse", "--short", "HEAD")
except Exception:
    VERSION = "unknown"


@dataclass
class FediverseInstance:
    domain: str
    last_updated_at: float
    fetch_error_count: int = 0
    software: Optional[str] = None
    version: Optional[str] = None
    error: Optional[str] = None
    last_error_type: Optional[FetchError] = None


async def fetch(session: ClientSession, peer: str, semaphore) -> FediverseInstance:
    async with semaphore:
        try:
<<<<<<< HEAD
            async with session.get(f"https://{peer}/.well-known/nodeinfo") as response:
                # TODO: If error, check if it's a 404 or 500/network error, as these may
                # indicate that the server is no longer existent.

                if progress:
                    progress.update(1)
                # print(f'Fetching data for {peer}')
                try:
                    node_info_links = await response.json()
                    links = [
                        link
                        for link in node_info_links["links"]
                        if link["rel"]
                        in (
                            "http://nodeinfo.diaspora.software/ns/schema/1.0",
                            "http://nodeinfo.diaspora.software/ns/schema/1.1",
                            "http://nodeinfo.diaspora.software/ns/schema/2.0",
                            "http://nodeinfo.diaspora.software/ns/schema/2.1",
                        )
                    ]
                    if len(links) == 0:
                        raise Exception(node_info_links["links"])

                    # TODO: Verify the link is same domain (and that it doesn't resolve
                    # to a network-internal resource).
                    node_info = await (
                        await session.get(node_info_links["links"][0]["href"])
                    ).json()

                    return FediverseInstance(
                        peer,
                        last_updated_at=datetime.now(UTC).timestamp(),
                        software=node_info["software"]["name"],
                        version=node_info["software"]["version"],
                    )
                except aiohttp.ClientError as e:
                    return FediverseInstance(
                        peer,
                        last_updated_at=datetime.now(UTC).timestamp(),
                        error=str(e)[:40],
                    )
        except Exception as e:
=======
            url = f"https://{peer}/.well-known/nodeinfo"
            # print(f'Fetching data for {url}')
            # TODO: Verify the initial domain doesn't redirect
            async with session.get(url) as response:
                response.raise_for_status()
                node_info_links = await response.json()
            links = [
                link
                for link in node_info_links["links"]
                if link["rel"]
                in (
                    "http://nodeinfo.diaspora.software/ns/schema/1.0",
                    "http://nodeinfo.diaspora.software/ns/schema/1.1",
                    "http://nodeinfo.diaspora.software/ns/schema/2.0",
                    "http://nodeinfo.diaspora.software/ns/schema/2.1",
                )
            ]
            # if len(links) == 0:
            #     raise Exception(node_info_links["links"])
            # TODO: Verify the link is same domain (and that it doesn't resolve
            # to a network-internal resource).
            url = links[0]["href"]
            # print(f'Fetching data for {url}')
            async with session.get(url) as response:
                response.raise_for_status()
                node_info = await response.json()
                return FediverseInstance(
                    peer,
                    last_updated_at=datetime.now(UTC).timestamp(),
                    software=node_info["software"]["name"],
                    version=node_info["software"]["version"],
                )
        except (
            ClientConnectorCertificateError,
            ClientConnectorDNSError,
            ClientConnectorError,
            ClientConnectionError,
            ClientResponseError,
            JSONDecodeError,
            ServerDisconnectedError,
            TimeoutError,
        ) as e:
            # TODO: If error, check if it's a 404 or 500/network error, as these may
            # indicate that the server is no longer existent.
>>>>>>> c6201e72
            if any(i in peer for i in ("pix", "photo")):
                print(f"Error fetching {peer}: {type(e)} {e}")
            return FediverseInstance(
                peer,
                last_updated_at=datetime.now(UTC).timestamp(),
                error=f"Error fetching {peer}: {type(e)} {e}",
                last_error_type=e.__class__.__name__,
            )
        except Exception as e:
            if any(i in peer for i in ("pix", "photo")):
                print(f"Error fetching {peer}: {type(e)} {e}")
            raise


async def update(args):
    domain = args.domain
    con = sqlite3.connect("db.sqlite")
    con.row_factory = sqlite3.Row
    with con:
        cur = con.cursor()
        cur.execute("""SELECT domain, error, last_updated_at FROM instances""")
        existing_rows = cur.fetchall()
    existing_domains = {row["domain"]: row for row in existing_rows}
    results = []

    async with CachedSession(
        cache=SQLiteBackend("demo_cache", expire_after=60 * 60 * 6),
        timeout=ClientTimeout(total=15, sock_connect=15),
        headers={
            "User-Agent": f"Fediverse Peer Explorer/{VERSION} ({SERVER_SOFTWARE}; +https://{domain}/) (like Mastodon)"
        },
    ) as session:
<<<<<<< HEAD
        peers = await (
            await session.get(f"https://{domain}/api/v1/instance/peers")
        ).json()

        progress = None
        semaphore = asyncio.Semaphore(50)
        # progress = tqdm(total=len(peers))
        tasks = []
        six_hours_ago = datetime.now(UTC) - timedelta(hours=6)
        fetched_peers = []
        for p in peers:
            if p in existing_domains:
                data = existing_domains[p]
                if (
                    any(i in data["error"] for i in ("DNSError", "CertificateError"))
                ) or datetime.fromtimestamp(
                    data["last_updated_at"], tz=UTC
                ) > six_hours_ago:
                    results.append(
                        FediverseInstance(
                            domain=data["domain"],
                            last_updated_at=data["last_updated_at"],
                            software=data["software_name"],
                            version=data["software_version"],
                            error=data["error"],
=======
        all_peers = await (
            await session.get(f"https://{domain}/api/v1/instance/peers")
        ).json()
        semaphore = asyncio.Semaphore(100)
        six_hours_ago = datetime.now(UTC) - timedelta(hours=6)
        twenty_four_hours_ago = datetime.now(UTC) - timedelta(hours=24)
        processed = 0
        BATCH_SIZE = 1000
        for peers in batched(all_peers, BATCH_SIZE):
            print(f"Processing {processed}-{processed + BATCH_SIZE}/{len(all_peers)}")
            processed += BATCH_SIZE
            tasks = []
            fetched_peers = []
            for p in peers:
                if p in existing_domains:
                    data = existing_domains[p]
                    if (
                        data["error"]
                        and datetime.fromtimestamp(data["last_updated_at"], tz=UTC)
                        > twenty_four_hours_ago
                    ) or datetime.fromtimestamp(
                        data["last_updated_at"], tz=UTC
                    ) > six_hours_ago:
                        continue
                fetched_peers.append(p)
                tasks.append(fetch(session, p, semaphore))

            task_results = await asyncio.gather(
                *tasks,
                return_exceptions=True,
            )
            for idx, p in enumerate(fetched_peers):
                if not isinstance(task_results[idx], Exception):
                    results.append(task_results[idx])
                if not any(i in p for i in ("pix", "photo")):
                    continue
                if isinstance(task_results[idx], Exception):
                    print("=== UNHANDLED ERROR / EXCEPTION ===")
                    print(
                        "domain={}, exception_class={}, exception={}".format(
                            p, task_results[idx].__class__.__name__, task_results[idx]
>>>>>>> c6201e72
                        )
                    )
                    print("===================================")
            with con:
                res = con.executemany(
                    """INSERT INTO instances
                        (domain, software_name, software_version, error, last_updated_at, fetch_error_count, last_error_type)
                    VALUES (:domain, :software, :version, :error, :last_updated_at, :fetch_error_count, :last_error_type)
                    ON CONFLICT (domain)
                        DO UPDATE
                        SET software_name=excluded.software_name,
                            software_version=excluded.software_version,
                            error=excluded.error,
                            fetch_error_count=fetch_error_count+excluded.fetch_error_count,
                            last_error_type=excluded.last_error_type,
                            last_updated_at=excluded.last_updated_at""",
                    (r.__dict__ for r in results),
                )
                con.commit()
                print(f"Updated {res.rowcount} rows")
    con.close()
    await query(args)


async def query(args):
    con = sqlite3.connect("db.sqlite")
    con.row_factory = sqlite3.Row
    with con:
        cur = con.cursor()
        cur.execute(
            """SELECT domain, software_name, software_version, strftime('%Y-%m-%d', datetime(last_updated_at, 'unixepoch')) FROM instances WHERE software_name = 'pixelfed'"""
        )
        results = cur.fetchall()
    print(
        tabulate(
            sorted(
                results,
                key=lambda x: x["software_version"],
            ),
            headers={
                "domain": "domain",
                "last_updated_at": "last_updated_at",
                # "software_name": "software",
                "software_version": "version",
                # "error": "error"
            },
            tablefmt="github",
        )
    )


async def main():
    parser = argparse.ArgumentParser(prog="fediverse-peer-explorer")
    # parser.add_argument('--foo', action='store_true', help='foo help')
    subparsers = parser.add_subparsers(help="when does this show?", required=True)
    parser_query = subparsers.add_parser("query", help="print data from DB")
    parser_query.set_defaults(func=query)
    # parser_query.add_argument('bar', type=int, help='bar help')
    parser_update = subparsers.add_parser(
        "update", help="fetch peer software + versions"
    )
    parser_update.add_argument(
        "domain", type=str, help="domain where we'll fetch peers from"
    )
    parser_update.set_defaults(func=update)
    args = parser.parse_args()
    await args.func(args)


def outer_main():
    asyncio.run(main())


if __name__ == "__main__":
    outer_main()<|MERGE_RESOLUTION|>--- conflicted
+++ resolved
@@ -5,14 +5,9 @@
 import sqlite3
 from dataclasses import dataclass
 from datetime import datetime, UTC, timedelta
-<<<<<<< HEAD
 from subprocess import check_output
 from typing import Optional
 
-import aiohttp
-from aiohttp import ClientSession, ClientTimeout
-from aiohttp.http import SERVER_SOFTWARE
-=======
 from itertools import batched
 from enum import StrEnum, auto
 from typing import Optional
@@ -29,7 +24,6 @@
     ClientConnectorDNSError,
     ClientConnectorCertificateError,
 )
->>>>>>> c6201e72
 from aiohttp_client_cache import CachedSession, SQLiteBackend
 from tabulate import tabulate
 
@@ -84,50 +78,6 @@
 async def fetch(session: ClientSession, peer: str, semaphore) -> FediverseInstance:
     async with semaphore:
         try:
-<<<<<<< HEAD
-            async with session.get(f"https://{peer}/.well-known/nodeinfo") as response:
-                # TODO: If error, check if it's a 404 or 500/network error, as these may
-                # indicate that the server is no longer existent.
-
-                if progress:
-                    progress.update(1)
-                # print(f'Fetching data for {peer}')
-                try:
-                    node_info_links = await response.json()
-                    links = [
-                        link
-                        for link in node_info_links["links"]
-                        if link["rel"]
-                        in (
-                            "http://nodeinfo.diaspora.software/ns/schema/1.0",
-                            "http://nodeinfo.diaspora.software/ns/schema/1.1",
-                            "http://nodeinfo.diaspora.software/ns/schema/2.0",
-                            "http://nodeinfo.diaspora.software/ns/schema/2.1",
-                        )
-                    ]
-                    if len(links) == 0:
-                        raise Exception(node_info_links["links"])
-
-                    # TODO: Verify the link is same domain (and that it doesn't resolve
-                    # to a network-internal resource).
-                    node_info = await (
-                        await session.get(node_info_links["links"][0]["href"])
-                    ).json()
-
-                    return FediverseInstance(
-                        peer,
-                        last_updated_at=datetime.now(UTC).timestamp(),
-                        software=node_info["software"]["name"],
-                        version=node_info["software"]["version"],
-                    )
-                except aiohttp.ClientError as e:
-                    return FediverseInstance(
-                        peer,
-                        last_updated_at=datetime.now(UTC).timestamp(),
-                        error=str(e)[:40],
-                    )
-        except Exception as e:
-=======
             url = f"https://{peer}/.well-known/nodeinfo"
             # print(f'Fetching data for {url}')
             # TODO: Verify the initial domain doesn't redirect
@@ -172,7 +122,6 @@
         ) as e:
             # TODO: If error, check if it's a 404 or 500/network error, as these may
             # indicate that the server is no longer existent.
->>>>>>> c6201e72
             if any(i in peer for i in ("pix", "photo")):
                 print(f"Error fetching {peer}: {type(e)} {e}")
             return FediverseInstance(
@@ -205,33 +154,6 @@
             "User-Agent": f"Fediverse Peer Explorer/{VERSION} ({SERVER_SOFTWARE}; +https://{domain}/) (like Mastodon)"
         },
     ) as session:
-<<<<<<< HEAD
-        peers = await (
-            await session.get(f"https://{domain}/api/v1/instance/peers")
-        ).json()
-
-        progress = None
-        semaphore = asyncio.Semaphore(50)
-        # progress = tqdm(total=len(peers))
-        tasks = []
-        six_hours_ago = datetime.now(UTC) - timedelta(hours=6)
-        fetched_peers = []
-        for p in peers:
-            if p in existing_domains:
-                data = existing_domains[p]
-                if (
-                    any(i in data["error"] for i in ("DNSError", "CertificateError"))
-                ) or datetime.fromtimestamp(
-                    data["last_updated_at"], tz=UTC
-                ) > six_hours_ago:
-                    results.append(
-                        FediverseInstance(
-                            domain=data["domain"],
-                            last_updated_at=data["last_updated_at"],
-                            software=data["software_name"],
-                            version=data["software_version"],
-                            error=data["error"],
-=======
         all_peers = await (
             await session.get(f"https://{domain}/api/v1/instance/peers")
         ).json()
@@ -273,7 +195,6 @@
                     print(
                         "domain={}, exception_class={}, exception={}".format(
                             p, task_results[idx].__class__.__name__, task_results[idx]
->>>>>>> c6201e72
                         )
                     )
                     print("===================================")
